--- conflicted
+++ resolved
@@ -11,11 +11,7 @@
     },
     "step": {
       "user": {
-<<<<<<< HEAD
-        "description": "Before linking Nest Protect you need to create your own OAuth 2.0 client in the Google Cloud Console.\n\n1. Visit https://console.cloud.google.com and sign in.\n2. Create a new project or select an existing one.\n3. Configure the OAuth consent screen as External and add your own email address as a test user.\n4. Create new credentials → OAuth client ID with the application type Web application.\n5. Enter the authorized redirect URI of your Home Assistant instance followed by /auth/external/callback.\n   This URL must match your external Home Assistant URL (Settings → System → Network → External URL). Do not use https://my.home-assistant.io/redirect/oauth.\n   Example: {redirect_uri_example}\n6. Copy the generated client ID and client secret.\n7. Click Next and enter these values in the following step.",
-=======
         "description": "Before linking Nest Protect you need to create your own OAuth 2.0 client in the Google Cloud Console.\n\n1. Visit https://console.cloud.google.com and sign in.\n2. Create a new project or select an existing one.\n3. Configure the OAuth consent screen as External and add your own email address as a test user.\n4. Create new credentials → OAuth client ID with the application type Web application.\n5. Enter the authorized redirect URI of your Home Assistant instance followed by /auth/external/callback.\n   This URL must match your external Home Assistant URL (Settings → System → Network → External URL).\n   Example: {redirect_uri_example}\n6. Copy the generated client ID and client secret.\n7. Click Next and enter these values in the following step.",
->>>>>>> 1ebc1237
         "title": "Nest Protect"
       },
       "credentials": {
